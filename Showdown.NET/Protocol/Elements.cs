--- conflicted
+++ resolved
@@ -258,17 +258,10 @@
 
 /// <summary>
 ///     <para>
-<<<<<<< HEAD
 ///         The specified Pokémon has changed formes (via Mega Evolution, ability, etc.) to <c>SPECIES</c>
 ///         (provided in <see cref="Details"/> for <see cref="DetailsChangeElement"/>, provided directly for <see cref="FormeChangeElement"/>.)
 ///         If the forme change is permanent (Mega Evolution or a Shaymin-Sky that is frozen), then <see cref="DetailsChangeElement"/> will appear;
 ///         otherwise, the client will send <see cref="FormeChangeElement"/>.
-=======
-///         The specified <see cref="Pokemon" /> has used move <see cref="Move" /> at <see cref="Target" />. If a move has
-///         multiple targets or no target,
-///         <see cref="Target" /> should be ignored. If a move targets a side, <see cref="Target" /> will be a (possibly
-///         fainted) Pokémon on that side.
->>>>>>> 375e3173
 ///     </para>
 ///     Syntax is the same as <see cref="SwitchElement"/>.
 /// </summary>
@@ -296,27 +289,9 @@
 [PublicAPI]
 public sealed record SwapElement(string Pokemon, int Position) : ProtocolElement
 {
-<<<<<<< HEAD
     public static SwapElement Parse(string[] segments)
         => new(segments[1], int.Parse(segments[2]));
 
-=======
-    /// <summary>
-    ///     If <see langword="true" />, the move missed.
-    /// </summary>
-    public bool Miss = miss;
-
-    /// <summary>
-    ///     If <see langword="true" />, no animation should play.
-    /// </summary>
-    public bool Still = still;
-
-    /// <summary>
-    ///     If not <see langword="null" />, contains the name of the move whose
-    ///     animation should be used instead of the move that was actually used.
-    /// </summary>
-    public string? Animation = anim;
->>>>>>> 375e3173
 }
 
 /// <summary>
